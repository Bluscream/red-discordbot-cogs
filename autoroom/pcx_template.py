--- conflicted
+++ resolved
@@ -169,13 +169,9 @@
             data = {}
         result = ""
         current_index = 0
-<<<<<<< HEAD
         stack: list[tuple[str, Any]] = [("base", True)]
-=======
         # stack keeps track of if the previous check was true, and thus are printing
-        stack = [("base", True)]
         target_stack_height = len(stack)
->>>>>>> 55e3b3cb
         potential_standalone = False
         tokens = self.template_parser.scanString(template)
         for token in tokens:
@@ -212,26 +208,6 @@
                 evaluate_result = self._evaluate(token[0][1], data)
                 stack.append(("if", evaluate_result))
             elif token[0][0] == "elif":
-<<<<<<< HEAD
-                if stack[-1][0] == "base":
-                    error_message = f"{token[0][0]!r} unexpected at position {token[1]}-{token[2]} (not in an if statement)"
-                    raise RuntimeError(error_message)
-                if not stack[-1][1]:
-                    stack[-1] = (
-                        "elif",
-                        self._evaluate(token[0][1], data) and stack[-2][1],
-                    )
-            elif token[0][0] == "else":
-                if stack[-1][0] == "base":
-                    error_message = f"{token[0][0]!r} unexpected at position {token[1]}-{token[2]} (not in an if statement)"
-                    raise RuntimeError(error_message)
-                if not stack[-1][1]:
-                    stack[-1] = ("else", stack[-2][1])
-            elif token[0][0] == "endif":
-                if stack[-1][0] == "base":
-                    error_message = f"{token[0][0]!r} unexpected at position {token[1]}-{token[2]} (not in an if statement)"
-                    raise RuntimeError(error_message)
-=======
                 if stack[-1][0] not in ("if", "elif"):
                     error_message = f"{token[0][0]!r} unexpected at position {token[1]}-{token[2]} (not in an if statement)"
                     raise RuntimeError(error_message)
@@ -260,7 +236,6 @@
                     raise RuntimeError(error_message)
                 if len(stack) == target_stack_height:
                     target_stack_height -= 1
->>>>>>> 55e3b3cb
                 del stack[-1]
             current_index = token[2]
         if current_index != len(template):
